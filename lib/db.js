--- conflicted
+++ resolved
@@ -1,20 +1,13 @@
-<<<<<<< HEAD
 // lib/db.js
 import pg from 'pg';
 const { Pool } = pg;
 
 // Create connection pool
-=======
-import { Pool } from 'pg';
-
-// Create a PostgreSQL connection pool
->>>>>>> 5d29548f
 const pool = new Pool({
   connectionString: process.env.POSTGRES_URL,
   ssl: process.env.NODE_ENV === 'production' ? {
     rejectUnauthorized: false
   } : false
-<<<<<<< HEAD
 });
 
 // Test connection
@@ -24,8 +17,6 @@
   } else {
     console.log('Database connected successfully');
   }
-=======
->>>>>>> 5d29548f
 });
 
 // Export database helper methods
